--- conflicted
+++ resolved
@@ -69,23 +69,13 @@
 }
 
 // NewIncomingMsg creates a new message from the given params
-<<<<<<< HEAD
-func (mb *MockBackend) NewIncomingMsg(channel Channel, urn URN, text string) Msg {
+func (mb *MockBackend) NewIncomingMsg(channel Channel, urn urns.URN, text string) Msg {
 	return &mockMsg{channel: channel, urn: urn, text: text}
 }
 
 // NewOutgoingMsg creates a new outgoing message from the given params
-func (mb *MockBackend) NewOutgoingMsg(channel Channel, id MsgID, urn URN, text string, highPriority bool) Msg {
+func (mb *MockBackend) NewOutgoingMsg(channel Channel, id MsgID, urn urns.URN, text string, highPriority bool) Msg {
 	return &mockMsg{channel: channel, id: id, urn: urn, text: text, highPriority: highPriority}
-=======
-func (mb *MockBackend) NewIncomingMsg(channel Channel, urn urns.URN, text string) Msg {
-	return &mockMsg{channel: channel, urn: urn, text: text, priority: DefaultPriority}
-}
-
-// NewOutgoingMsg creates a new outgoing message from the given params
-func (mb *MockBackend) NewOutgoingMsg(channel Channel, id MsgID, urn urns.URN, text string, priority MsgPriority) Msg {
-	return &mockMsg{channel: channel, id: id, urn: urn, text: text, priority: priority}
->>>>>>> 204cde1d
 }
 
 // PushOutgoingMsg is a test method to add a message to our queue of messages to send
@@ -332,27 +322,15 @@
 //-----------------------------------------------------------------------------
 
 type mockMsg struct {
-<<<<<<< HEAD
 	channel      Channel
 	id           MsgID
 	uuid         MsgUUID
 	text         string
 	attachments  []string
 	externalID   string
-	urn          URN
+	urn          urns.URN
 	contactName  string
 	highPriority bool
-=======
-	channel     Channel
-	id          MsgID
-	uuid        MsgUUID
-	text        string
-	attachments []string
-	externalID  string
-	urn         urns.URN
-	contactName string
-	priority    MsgPriority
->>>>>>> 204cde1d
 
 	receivedOn *time.Time
 	sentOn     *time.Time
