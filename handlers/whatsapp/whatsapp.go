package whatsapp

import (
	"bytes"
	"context"
	"encoding/json"
	"fmt"
	"net/http"
	"net/url"
	"strconv"
	"strings"
	"time"

	"github.com/buger/jsonparser"
	"github.com/nyaruka/courier"
	"github.com/nyaruka/courier/handlers"
	"github.com/nyaruka/courier/utils"
	"github.com/nyaruka/gocommon/urns"
	"github.com/pkg/errors"
)

func init() {
	courier.RegisterHandler(newHandler())
}

type handler struct {
	handlers.BaseHandler
}

func newHandler() courier.ChannelHandler {
	return &handler{handlers.NewBaseHandler(courier.ChannelType("WA"), "WhatsApp")}
}

// Initialize is called by the engine once everything is loaded
func (h *handler) Initialize(s courier.Server) error {
	h.SetServer(s)
	s.AddHandlerRoute(h, http.MethodPost, "receive", h.receiveEvent)
	return nil
}

// {
//   "statuses": [{
//     "id": "9712A34B4A8B6AD50F",
//     "recipient_id": "16315555555",
//     "status": "sent",
//     "timestamp": "1518694700"
//   }],
//   "messages": [ {
//     "from": "16315555555",
//     "id": "3AF99CB6BE490DCAF641",
//     "timestamp": "1518694235",
//     "text": {
//       "body": "Hello this is an answer"
//     },
//     "type": "text"
//   }]
// }
type eventPayload struct {
	Messages []struct {
		From      string `json:"from"      validate:"required"`
		ID        string `json:"id"        validate:"required"`
		Timestamp string `json:"timestamp" validate:"required"`
		Type      string `json:"type"      validate:"required"`
		Text      struct {
			Body string `json:"body"`
		} `json:"text"`
		Audio *struct {
			File     string `json:"file"`
			ID       string `json:"id"`
			Link     string `json:"link"`
			MimeType string `json:"mime_type"`
			Sha256   string `json:"sha256"`
		} `json:"audio"`
		Document *struct {
			File     string `json:"file"`
			ID       string `json:"id"`
			Link     string `json:"link"`
			MimeType string `json:"mime_type"`
			Sha256   string `json:"sha256"`
			Caption  string `json:"caption"`
		} `json:"document"`
		Image *struct {
			File     string `json:"file"`
			ID       string `json:"id"`
			Link     string `json:"link"`
			MimeType string `json:"mime_type"`
			Sha256   string `json:"sha256"`
			Caption  string `json:"caption"`
		} `json:"image"`
		Location *struct {
			Address   string  `json:"address"`
			Latitude  float32 `json:"latitude"`
			Longitude float32 `json:"longitude"`
			Name      string  `json:"name"`
			URL       string  `json:"url"`
		} `json:"location"`
		Video *struct {
			File     string `json:"file"`
			ID       string `json:"id"`
			Link     string `json:"link"`
			MimeType string `json:"mime_type"`
			Sha256   string `json:"sha256"`
		} `json:"video"`
		Voice *struct {
			File     string `json:"file"`
			ID       string `json:"id"`
			Link     string `json:"link"`
			MimeType string `json:"mime_type"`
			Sha256   string `json:"sha256"`
		} `json:"voice"`
	} `json:"messages"`
	Statuses []struct {
		ID          string `json:"id"           validate:"required"`
		RecipientID string `json:"recipient_id" validate:"required"`
		Timestamp   string `json:"timestamp"    validate:"required"`
		Status      string `json:"status"       validate:"required"`
	} `json:"statuses"`
}

// receiveMessage is our HTTP handler function for incoming messages
func (h *handler) receiveEvent(ctx context.Context, channel courier.Channel, w http.ResponseWriter, r *http.Request) ([]courier.Event, error) {
	payload := &eventPayload{}
	err := handlers.DecodeAndValidateJSON(payload, r)
	if err != nil {
		return nil, handlers.WriteAndLogRequestError(ctx, h, channel, w, r, err)
	}

	// the list of events we deal with
	events := make([]courier.Event, 0, 2)

	// the list of data we will return in our response
	data := make([]interface{}, 0, 2)

	// first deal with any received messages
	for _, msg := range payload.Messages {

		// create our date from the timestamp
		ts, err := strconv.ParseInt(msg.Timestamp, 10, 64)
		if err != nil {
			return nil, handlers.WriteAndLogRequestError(ctx, h, channel, w, r, fmt.Errorf("invalid timestamp: %s", msg.Timestamp))
		}
		date := time.Unix(ts, 0).UTC()

		// create our URN
		urn, err := urns.NewWhatsAppURN(msg.From)
		if err != nil {
			return nil, handlers.WriteAndLogRequestError(ctx, h, channel, w, r, err)
		}

		text := ""
		mediaURL := ""

		if msg.Type == "text" {
			text = msg.Text.Body
		} else if msg.Type == "audio" {
			mediaURL, err = resolveMediaURL(channel, msg.Audio.ID)
		} else if msg.Type == "document" {
			text = msg.Document.Caption
			mediaURL, err = resolveMediaURL(channel, msg.Document.ID)
		} else if msg.Type == "image" {
			text = msg.Image.Caption
			mediaURL, err = resolveMediaURL(channel, msg.Image.ID)
		} else if msg.Type == "location" {
			mediaURL = fmt.Sprintf("geo:%f,%f", msg.Location.Latitude, msg.Location.Longitude)
		} else if msg.Type == "video" {
			mediaURL, err = resolveMediaURL(channel, msg.Video.ID)
		} else if msg.Type == "voice" {
			mediaURL, err = resolveMediaURL(channel, msg.Voice.ID)
		} else {
			// we received a message type we do not support.
			courier.LogRequestError(r, channel, fmt.Errorf("unsupported message type %s", msg.Type))
		}

		// create our message
		event := h.Backend().NewIncomingMsg(channel, urn, text).WithReceivedOn(date).WithExternalID(msg.ID)

		// we had an error downloading media
		if err != nil {
			courier.LogRequestError(r, channel, err)
		}

		if mediaURL != "" {
			event.WithAttachment(mediaURL)
		}

		err = h.Backend().WriteMsg(ctx, event)
		if err != nil {
			return nil, err
		}

		events = append(events, event)
		data = append(data, courier.NewMsgReceiveData(event))
	}

	// now with any status updates
	for _, status := range payload.Statuses {
		msgStatus, found := waStatusMapping[status.Status]
		if !found {
			handlers.WriteAndLogRequestError(ctx, h, channel, w, r, fmt.Errorf("invalid status: %s", status.Status))
		}

		event := h.Backend().NewMsgStatusForExternalID(channel, status.ID, msgStatus)
		err := h.Backend().WriteMsgStatus(ctx, event)

		// we don't know about this message, just tell them we ignored it
		if err == courier.ErrMsgNotFound {
			data = append(data, courier.NewInfoData(fmt.Sprintf("message id: %s not found, ignored", status.ID)))
			continue
		}

		if err != nil {
			return nil, err
		}

		events = append(events, event)
		data = append(data, courier.NewStatusData(event))
	}

	return events, courier.WriteDataResponse(ctx, w, http.StatusOK, "Events Handled", data)
}

func resolveMediaURL(channel courier.Channel, mediaID string) (string, error) {
	urlStr := channel.StringConfigForKey(courier.ConfigBaseURL, "")
	url, err := url.Parse(urlStr)
	if err != nil {
		return "", fmt.Errorf("invalid base url set for WA channel: %s", err)
	}

	mediaPath, _ := url.Parse("/v1/media")
	mediaEndpoint := url.ResolveReference(mediaPath).String()

	fileURL := fmt.Sprintf("%s/%s", mediaEndpoint, mediaID)

	return fileURL, nil
}

// BuildDownloadMediaRequest to download media for message attachment with Bearer token set
func (h *handler) BuildDownloadMediaRequest(ctx context.Context, b courier.Backend, channel courier.Channel, attachmentURL string) (*http.Request, error) {
	token := channel.StringConfigForKey(courier.ConfigAuthToken, "")
	if token == "" {
		return nil, fmt.Errorf("missing token for WA channel")
	}

	// set the access token as the authorization header
	req, _ := http.NewRequest(http.MethodGet, attachmentURL, nil)
	req.Header.Set("Authorization", fmt.Sprintf("Bearer %s", token))
	req.Header.Set("User-Agent", utils.HTTPUserAgent)
	return req, nil
}

var waStatusMapping = map[string]courier.MsgStatusValue{
	"sending":   courier.MsgWired,
	"sent":      courier.MsgSent,
	"delivered": courier.MsgDelivered,
	"read":      courier.MsgDelivered,
	"failed":    courier.MsgFailed,
}

// {
//   "to": "16315555555",
//   "type": "text | audio | document | image",
//   "text": {
//     "body": "text message"
//   }
//	 "audio": {
//     "id": "the-audio-id"
// 	 }
//	 "document": {
//     "id": "the-document-id"
//     "caption": "the optional document caption"
// 	 }
//	 "image": {
//     "id": "the-image-id"
//     "caption": "the optional image caption"
// 	 }
// }

type mtTextPayload struct {
	To   string `json:"to"    validate:"required"`
	Type string `json:"type"  validate:"required"`
	Text struct {
		Body string `json:"body" validate:"required"`
	} `json:"text"`
}

type mediaObject struct {
	ID string `json:"id" validate:"required"`
}

type captionedMediaObject struct {
	ID      string `json:"id" validate:"required"`
	Caption string `json:"caption,omitempty"`
}

type mtAudioPayload struct {
	To    string       `json:"to"    validate:"required"`
	Type  string       `json:"type"  validate:"required"`
	Audio *mediaObject `json:"audio"`
}

type mtDocumentPayload struct {
	To       string                `json:"to"    validate:"required"`
	Type     string                `json:"type"  validate:"required"`
	Document *captionedMediaObject `json:"document"`
}

type mtImagePayload struct {
	To    string                `json:"to"    validate:"required"`
	Type  string                `json:"type"  validate:"required"`
	Image *captionedMediaObject `json:"image"`
}

// whatsapp only allows messages up to 4096 chars
const maxMsgLength = 4096

// SendMsg sends the passed in message, returning any error
func (h *handler) SendMsg(ctx context.Context, msg courier.Msg) (courier.MsgStatus, error) {
	start := time.Now()
	// get our token
	token := msg.Channel().StringConfigForKey(courier.ConfigAuthToken, "")
	if token == "" {
		return nil, fmt.Errorf("missing token for WA channel")
	}

	urlStr := msg.Channel().StringConfigForKey(courier.ConfigBaseURL, "")
	url, err := url.Parse(urlStr)
	if err != nil {
		return nil, fmt.Errorf("invalid base url set for WA channel: %s", err)
	}
	sendPath, _ := url.Parse("/v1/messages")
	sendURL := url.ResolveReference(sendPath).String()

	mediaPath, _ := url.Parse("/v1/media")
	mediaURL := url.ResolveReference(mediaPath).String()

	status := h.Backend().NewMsgStatusForID(msg.Channel(), msg.ID(), courier.MsgErrored)

	if len(msg.Attachments()) > 0 {
		for attachmentCount, attachment := range msg.Attachments() {

<<<<<<< HEAD
		// upload it to WhatsApp in exchange for a media id
		waReq, _ := http.NewRequest(http.MethodPost, mediaURL, bytes.NewReader(s3rr.Body))
		waReq.Header.Set("Authorization", fmt.Sprintf("Bearer %s", token))
		waReq.Header.Set("Content-Type", mimeType)
		wArr, err := utils.MakeHTTPRequest(waReq)
		if err != nil {
			log := courier.NewChannelLogFromRR("Error uploading Media for sending", msg.Channel(), msg.ID(), wArr).WithError("Message Send Error", err)
			status.AddLog(log)
			return status, err
		}
		fmt.Println(string(wArr.Body[:]))

		mediaID, err := jsonparser.GetString(wArr.Body, "media", "[0]", "id")
		if err != nil {
			log := courier.NewChannelLogFromRR("Unable to read Media ID from WhatsApp server response", msg.Channel(), msg.ID(), wArr).WithError("JSON error", err)
			status.AddLog(log)
			return status, err
		}

		externalID := ""
		if strings.HasPrefix(mimeType, "audio") {
			payload := mtAudioPayload{
				To:   msg.URN().Path(),
				Type: "audio",
=======
			mimeType, s3url := handlers.SplitAttachment(attachment)
			mediaID, err := uploadMediaToWhatsApp(mediaURL, token, mimeType, s3url)
			if err != nil {
				duration := time.Now().Sub(start)
				log := courier.NewChannelLogFromError("Unable to upload media to WhatsApp server", msg.Channel(), msg.ID(), duration, err)
				status.AddLog(log)
				return status, err
>>>>>>> e4f21f26
			}

			externalID := ""
			if strings.HasPrefix(mimeType, "audio") {
				payload := mtAudioPayload{
					To:   msg.URN().Path(),
					Type: "audio",
				}
				payload.Audio = &mediaObject{ID: mediaID}
				externalID, err = sendWhatsAppMsg(sendURL, token, payload)

			} else if strings.HasPrefix(mimeType, "application") {
				payload := mtDocumentPayload{
					To:   msg.URN().Path(),
					Type: "document",
				}

				if attachmentCount == 0 {
					payload.Document = &captionedMediaObject{ID: mediaID, Caption: msg.Text()}
				} else {
					payload.Document = &captionedMediaObject{ID: mediaID}
				}
				externalID, err = sendWhatsAppMsg(sendURL, token, payload)

			} else if strings.HasPrefix(mimeType, "image") {
				payload := mtImagePayload{
					To:   msg.URN().Path(),
					Type: "image",
				}
				if attachmentCount == 0 {
					payload.Image = &captionedMediaObject{ID: mediaID, Caption: msg.Text()}
				} else {
					payload.Image = &captionedMediaObject{ID: mediaID}
				}
				externalID, err = sendWhatsAppMsg(sendURL, token, payload)

			} else {
				err = fmt.Errorf("unknown attachment mime type: %s", mimeType)
			}

			if err != nil {
				// record our status and log
				duration := time.Now().Sub(start)
				log := courier.NewChannelLogFromError("Error sending message", msg.Channel(), msg.ID(), duration, err)
				status.AddLog(log)
				return status, err
			}

			status.SetExternalID(externalID)

		}

	} else {
		parts := handlers.SplitMsg(msg.Text(), maxMsgLength)
		for i, part := range parts {
			payload := mtTextPayload{
				To:   msg.URN().Path(),
				Type: "text",
			}
			payload.Text.Body = part

			externalID, err := sendWhatsAppMsg(sendURL, token, payload)
			if err != nil {
				// record our status and log
				duration := time.Now().Sub(start)
				log := courier.NewChannelLogFromError("Error sending message", msg.Channel(), msg.ID(), duration, err)
				status.AddLog(log)
				return status, err
			}

			// if this is our first message, record the external id
			if i == 0 {
				status.SetExternalID(externalID)
			}
		}

	}

	status.SetStatus(courier.MsgWired)
	return status, nil
}

func uploadMediaToWhatsApp(url string, token string, attachmentMimeType string, attachmentURL string) (string, error) {

	// retrieve the media to be sent from S3
	req, _ := http.NewRequest(http.MethodGet, attachmentURL, nil)
	s3rr, err := utils.MakeHTTPRequest(req)
	if err != nil {
		return "", err
	}

	// upload it to WhatsApp in exchange for a media id
	waReq, _ := http.NewRequest(http.MethodPost, url, bytes.NewReader(s3rr.Body))
	waReq.Header.Set("Authorization", fmt.Sprintf("Bearer %s", token))
	waReq.Header.Set("Content-Type", attachmentMimeType)
	waReq.Header.Set("User-Agent", utils.HTTPUserAgent)
	wArr, err := utils.MakeHTTPRequest(waReq)
	if err != nil {
		return "", err
	}

	mediaID, err := jsonparser.GetString(wArr.Body, "media", "[0]", "id")
	if err != nil {
		return "", err
	}

	return mediaID, nil
}

func sendWhatsAppMsg(url string, token string, payload interface{}) (string, error) {

	jsonBody, err := json.Marshal(payload)
	if err != nil {
		return "", err
	}

	req, _ := http.NewRequest(http.MethodPost, url, bytes.NewReader(jsonBody))
	req.Header.Set("Content-Type", "application/json")
	req.Header.Set("Accept", "application/json")
	req.Header.Set("Authorization", fmt.Sprintf("Bearer %s", token))
	req.Header.Set("User-Agent", utils.HTTPUserAgent)
	rr, err := utils.MakeHTTPRequest(req)

	errorTitle, err := jsonparser.GetString(rr.Body, "errors", "[0]", "title")
	if errorTitle != "" {
		err = errors.Errorf("received error from send endpoint: %s", errorTitle)
		return "", err
	}

	// grab the id
	externalID, err := jsonparser.GetString(rr.Body, "messages", "[0]", "id")
	if err != nil {
		err := errors.Errorf("unable to get message id from response body")
		return "", err
	}

	return externalID, err
}<|MERGE_RESOLUTION|>--- conflicted
+++ resolved
@@ -338,32 +338,6 @@
 	if len(msg.Attachments()) > 0 {
 		for attachmentCount, attachment := range msg.Attachments() {
 
-<<<<<<< HEAD
-		// upload it to WhatsApp in exchange for a media id
-		waReq, _ := http.NewRequest(http.MethodPost, mediaURL, bytes.NewReader(s3rr.Body))
-		waReq.Header.Set("Authorization", fmt.Sprintf("Bearer %s", token))
-		waReq.Header.Set("Content-Type", mimeType)
-		wArr, err := utils.MakeHTTPRequest(waReq)
-		if err != nil {
-			log := courier.NewChannelLogFromRR("Error uploading Media for sending", msg.Channel(), msg.ID(), wArr).WithError("Message Send Error", err)
-			status.AddLog(log)
-			return status, err
-		}
-		fmt.Println(string(wArr.Body[:]))
-
-		mediaID, err := jsonparser.GetString(wArr.Body, "media", "[0]", "id")
-		if err != nil {
-			log := courier.NewChannelLogFromRR("Unable to read Media ID from WhatsApp server response", msg.Channel(), msg.ID(), wArr).WithError("JSON error", err)
-			status.AddLog(log)
-			return status, err
-		}
-
-		externalID := ""
-		if strings.HasPrefix(mimeType, "audio") {
-			payload := mtAudioPayload{
-				To:   msg.URN().Path(),
-				Type: "audio",
-=======
 			mimeType, s3url := handlers.SplitAttachment(attachment)
 			mediaID, err := uploadMediaToWhatsApp(mediaURL, token, mimeType, s3url)
 			if err != nil {
@@ -371,7 +345,6 @@
 				log := courier.NewChannelLogFromError("Unable to upload media to WhatsApp server", msg.Channel(), msg.ID(), duration, err)
 				status.AddLog(log)
 				return status, err
->>>>>>> e4f21f26
 			}
 
 			externalID := ""
